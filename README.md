# 𝛿MG: The Generic, Scalable Differentiable Modeling Framework on PyTorch

[![image](https://img.shields.io/github/license/saltstack/salt)](https://github.com/mhpi/generic_deltaModel/blob/master/LICENSE)
[![Python](https://img.shields.io/badge/python-3.9%20%7C%203.10%20%7C%203.11-blue)]()


A domain-agnostic, PyTorch-based framework for developing trainable [differentiable models](https://www.nature.com/articles/s43017-023-00450-9) that merge neural networks
with process-based equations. "Differentiable" means that gradient calculations can be achieved efficiently at large
scale throughout the model, so process-based equations can be trained together with NNs on big data, on GPU. 
Following as a generalization of `HydroDL`, 𝛿MG (`generic_deltaModel`) aims to expand differentiable modeling and
learning capabilities to a wide variety of domains where prior equations can bring in benefits. 

𝛿MG is not a partcularly model. Rather, it is a generic framework that support many models across various domains (some are from HydroDL2.0) in a uniform way, while integrating lots of ecosystem tools. While the packages contains some basic examples for learners' convenience, the deployment models are supposed to exit in separate repositories and couple to the 𝛿MG framework. It is generalized and formalized after years of experiences working with various differentiable models across domains.
Most of the differentiable modeling efforts in Shen's group will be using 𝛿MG. 𝛿MG can be configured to run through a configuration file and it should be easy and clear for new starters to learn. We even include a Graphical User Interface that allows easy job customization. The framework will closely synergize with advanced deep learning tools like foundation models and the scale advantage of PyTorch. 

Maintained by the [MHPI group](http://water.engr.psu.edu/shen/) advised by Dr. Chaopeng Shen. If this work is of use to you, please cite this paper for now, but we will have more dedicated citations later: Shen et al., 2023, Differentiable modelling to unify machine learning and physical models for geosciences, Nature Reviews Earth & Environment, https://www.nature.com/articles/s43017-023-00450-9

<br>


## Ecosystem Integration
𝛿MG seamlessly integrates with:

- **HydroDL2.0 ([`hydroDL2`](https://github.com/mhpi/hydroDL2))**: Home to MHPI's suite of physics-based hydrology models, and differentiable model augmentations (think variational data
      assimilation, model coupling, and other tools designed for hydrology).
- **HydroData ([`hydro_data_dev`](https://github.com/mhpi/hydro_data_dev))**: Data extraction, processing, and management tools optimized for geospatial datasets. (In development)
- **Config GUI ([`GUI-Config-builder`](https://mhpi-spatial.s3.us-east-2.amazonaws.com/mhpi-release/config_builder_gui/Config+Builder+GUI.zip))([Source](https://github.com/mhpi/GUI-Config-builder))**: An intuitive, user-friendly tool designed to simplify the creation and editing of configuration files for model setup and development.
- **Differentiable Ecosystem modeling ([`diffEcosys (dev version only)`](https://github.com/hydroPKDN/diffEcosys/))**: Data extraction, processing, and management tools optimized for geospatial datasets.
- **Concurrent development activities**: We are working on these efforts connected to 𝛿MG: (i) numerical PDE solvers on torch; (ii) [adjoint](https://doi.org/10.5194/hess-28-3051-2024) sensitivity; (iii) extremely efficient and highly accurate surrogate models; (iv) data assimilation; (v) downscaled and bias corrected climate data; (vi) mysteriously powerful neural networks, and more ...

<br>


## Key Features
- **Hybrid Modeling**: Combines neural networks with physical process equations for enhanced interpretability and generalizability. For example, skip manually tuning model parameters by using neural networks to feed robust and interpretable parameter predictions directly.

- **PyTorch Integration**: Easily scales with PyTorch, enabling efficient training and compatibility with modern deep learning tools, trained foundation models, and differentiable numerical solvers.

- **Domain-agnostic and Flexible**: Extends differentiable modeling to any field where physics-guided learning can add value, with modularity to meet the diversity of needs along the way.

- **Benchmarking**: All in one place. 𝛿MG + hydroDL2 will enable rapid deployment and replication of key published MHPI results.

- **NextGen-ready**: 𝛿MG is designed to be [CSDMS BMI](https://csdms.colorado.edu/wiki/BMI)-compliant, and our differentiable hydrology models in hydroDL2 come with a prebuilt BMI allowing seamless compatibility with [NOAA-OWP](https://water.noaa.gov/about/owp)'s [NextGen National Water Modelling Framework](https://github.com/NOAA-OWP/ngen). Incidentally, this capability also lends to 𝛿MG being easily interfaced for other applications.

<br>


## Use Cases
This package powers the global- and  ([`national-scale water model`](https://doi.org/10.22541/essoar.172736277.74497104/v1)) that provide high-quality seamless hydrologic [simulations](https://mhpi.github.io/datasets/CONUS/) over US and the world. 
It also hosts ([`global-scale photosynthesis `](https://doi.org/10.22541/au.173101418.87755465/v1)) learning and simulations
Many other use cases are being developed concurrently.
<br>

<<<<<<< HEAD
### Global-scale photosynthesis modeling

![Alt text](./docs/images/Vcmax25_learnt_global_combined_2011_2020.png)
=======
### National-scale water modeling

![Alt text](./docs/images/CONUS_dataset.jpg)
>>>>>>> 7345f104

## The Overall Idea
Characterized by the combination of process-based equations with neural networks (NNs), differentiable models train these components together, enabling parameter inputs for the equations to be effectively and efficiently learned at scale by the NNs. There are many possibilities for how such models are built.

In 𝛿MG, we define a differentiable model with the class *DeltaModel* that can couple one or more NNs with a process-based model (itself potentially a collection of models). This class holds `nn` and a `phy_model` objects, respectively, as attributes internally and describes how they interface with each other. The *DeltaModel* object can be trained and forwarded just as any other PyTorch model (nn.Module).

We also define *DataLoader* and *DataSampler* classes to handle datasets, a *Trainer* class for running train/test experiments, and a *ModelHandler* class for multimodel handling, multi-GPU training, data assimilation and streaming in a uniform and modular way. All model, training, and simulation settings are be collected in a configuration file that can be adapted to custom applications. 
According to this schema, we define these core classes, from bottom up:

- **nn**: PyTorch neural networks that can learn and provide either parameters, missing process representations, corrections, or other forms of enhancements to physical models.
- **phy_model**: The physical model written in PyTorch (or potentially another interoperable differentiable platform) that takes learnable outputs from the `nn` model(s) and returns a prediction of some target variable(s). This can also be a wrapper holding several physical models.
- **DeltaModel**: Holds (one or multiple) `nn` objects and a `phy_model` object, and describes how they are coupled; connection to ODE packages.
- **ModelHandler**: Manages multimodeling, multi-GPU compute, and data assimilation or streaming. Can contain its own optimizers. Acts as an interface to CSDMS BMI or other interfaces.
- **DataSampler**: Samples data according to data format and training/testing requirements.
- **Trainer**: Manages model training and testing, and connects data to models.
- **DataLoader**: Preprocesses data to be used in training, testing, and simulation.

<br>


## Repository Structure:
    .
    ├── deltaModel/
    │   ├── __main__.py                 # Run the framework; model experiments
    │   ├── conf/                       # Configuration repository
    │   │   ├── config.py
    │   │   ├── config.yaml             # Main configuration file
    │   │   ├── hydra/                  
    │   │   └── observations/           # Data configuration files
    │   ├── core/                       
    │   │   ├── calc/                   # Calculation utilities
    │   │   ├── data/                   # Data Loaders and Samplers
    │   │   └── utils/                  # Helper functions
    │   ├── models/                     
    │   │   ├── differentiable_model.py # Differentiable model (dPL modality)
    │   │   ├── model_handler.py        # High-level model manager
    │   │   ├── loss_functions/         # Custom loss functions
    │   │   └── neural_networks/        # Neural network architectures
    │   └── trainers/                   # Training routines
    ├── docs/                           
    ├── envs/                           # Environment configuration files
    └── example/                        # Example and tutorial scripts

<br>


## Quick Start: Building a Differentiable HBV (𝛿HBV) Model
Here’s an example of how you can build a differentiable model, coupling a physical model with a neural network to intelligently learn parameters. In this instance, we use an
LSTM to learn parameters for the [HBV](https://en.wikipedia.org/wiki/HBV_hydrology_model) hydrology model.
```python
from example import load_config 
from hydroDL2.models.hbv.hbv import HBV as hbv
from deltaModel.models.neural_networks import init_nn_model
from deltaModel.models.differentiable_model import DeltaModel
from deltaModel.core.data.data_loaders.hydro_loader import HydroDataLoader
from deltaModel.core.data.data_samplers.hydro_sampler import take_sample


CONFIG_PATH = '../example/conf/config_dhbv1_1p.yaml'


# 1. Load configuration dictionary of model parameters and options.
config = load_config(CONFIG_PATH)

# 2. Setup a dataset dictionary of NN and physics model inputs.
dataset = HydroDataLoader(config, test_split=True).eval_dataset
dataset_sample = take_sample(config, dataset, days=730, basins=100)

# 3. Initialize physical model and NN.
phy_model = hbv(config['dpl_model']['phy_model'])
nn = init_nn_model(phy_model, config['dpl_model'])

# 4. Create the differentiable model dHBV: a torch.nn.Module that describes how 
# the NN is linked to the physical model HBV.
dpl_model = DeltaModel(phy_model=phy_model, nn_model=nn)


## From here, forward or train dpl_model just as any torch.nn.Module model.

# 5. For example, to forward:
output = dpl_model.forward(dataset_sample)
```

In the above, we illustrate a critical behavior of the differentiable model object `DeltaModel`, which is the the composition of the physical model, `phy_model=hbv`, with a neural network, `nn`. 

When we forward DeltaModel, we feed scaled inputs (stored within the dataset dictionary) to the NN and forward, which returns a set of predicted parameters. These parameters then pass with the dataset dictionary to forward the phy_model and output final model predictions. Internally, these steps are represented within DeltaModel forward method as

```python
# Parameterization
parameters = self.nn_model(dataset_sample['xc_nn_norm'])        

# Physics model forward
predictions = self.phy_model(
    dataset_sample,
    parameters,
)
```

See [examples/](https://github.com/mhpi/generic_deltaModel/blob/master/example/differentiable_hydrology/dhbv_tutorial.ipynb) in the `generic_deltaModel` repository for this and other tutorials.

Note, the [Config GUI](https://mhpi-spatial.s3.us-east-2.amazonaws.com/mhpi-release/config_builder_gui/Config+Builder+GUI.zip) can be used to create/edit additional config files for use with these examples. ([Usage instructions](https://github.com/mhpi/GUI-Config-builder/blob/main/README.md))

<br>

### Contributing:
We welcome contributions! Please submit changes via a fork and pull request. For more details, refer to docs/CONTRIBUTING.md.

Explore the [roadmap](https://github.com/orgs/mhpi/projects/4) for planned features and improvements. Differentiable numerical packages like torchode and torchdiffeq will be coming additions in the near future.<|MERGE_RESOLUTION|>--- conflicted
+++ resolved
@@ -49,17 +49,19 @@
 This package powers the global- and  ([`national-scale water model`](https://doi.org/10.22541/essoar.172736277.74497104/v1)) that provide high-quality seamless hydrologic [simulations](https://mhpi.github.io/datasets/CONUS/) over US and the world. 
 It also hosts ([`global-scale photosynthesis `](https://doi.org/10.22541/au.173101418.87755465/v1)) learning and simulations
 Many other use cases are being developed concurrently.
-<br>
 
-<<<<<<< HEAD
+
+### National-scale water modeling
+
+![Alt text](./docs/images/CONUS_dataset.jpg)
+
+
 ### Global-scale photosynthesis modeling
 
 ![Alt text](./docs/images/Vcmax25_learnt_global_combined_2011_2020.png)
-=======
-### National-scale water modeling
 
-![Alt text](./docs/images/CONUS_dataset.jpg)
->>>>>>> 7345f104
+<br>
+
 
 ## The Overall Idea
 Characterized by the combination of process-based equations with neural networks (NNs), differentiable models train these components together, enabling parameter inputs for the equations to be effectively and efficiently learned at scale by the NNs. There are many possibilities for how such models are built.
